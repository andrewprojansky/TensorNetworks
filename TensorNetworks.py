#!/usr/bin/env python3
# -*- coding: utf-8 -*-
"""
Tensor Networks Experiments/Introductions 
Created on Sun Oct 30 20:27:10 2022

@author: andrewprojansky
"""

import numpy as np

class TensorNetwork:
    
    def __init__(
        self, 
        dim, 
        state
        
        
    ):
        
        self.dim = dim
        self.state = state
        self.TNW = {}
        
    def Psi_1(self, mdim):
        '''
        Initializes first Psi matrix to be 2 x d^(L-1)
        '''
        
        Psi = np.zeros((2,mdim//2))
        for i in range(mdim//2):
            Psi[0,i] = self.state[i]
            Psi[1,i] = self.state[mdim//2+i]
        return Psi
    
<<<<<<< HEAD
    def Make_TN(self):
        '''
        Makes TN for each site, getting A-sigma matrices at each site with left 
        normalization at all except for last
        '''
        
        Psi = self.Psi_1(self.dim**2)
        prank = 1
        for i in range(dim-1):
            u, s, vh = np.linalg.svd(Psi, full_matrices=True)
            s = np.around(s, decimals = 10)
            s = s[0:len(np.nonzero(s)[0])]
            rank = len(s)
            u = u[:, :rank]
            u = u.reshape((2,prank,rank))
            self.TNW[i] = u
            vh = vh[:rank,:]
            Psi = np.reshape(np.matmul(np.diag(s), vh), (rank*2, 2**(dim-2-i)))
            print(Psi)
            prank = rank
        Psi = Psi.reshape(2, 1, rank)
        self.TNW[dim-1] = Psi
    
    def Multiplication(TN, bi: str):
        if len(TN.keys()) != len(bi):
            print('Need new string')
            return
        else:
            return np.linalg.multi_dot([x[int(bi[i])] for i,x in enumerate(TN.values())])
=======
    TN = {}
    prank = 1
    for i in range(dim-1):
        u, s, vh = np.linalg.svd(Psi, full_matrices=True)
        s = np.around(s, decimals = 10)
        s = s[0:len(np.nonzero(s)[0])]
        rank = len(s)
        u = u[:, :rank]
        u = u.reshape((2,prank,rank))
        TN[i] = u
        vh = vh[:rank,:]
        Psi = np.reshape(np.matmul(np.diag(s), vh), (rank*2, 2**(dim-2-i)))
        print(Psi)
        prank = rank
    Psi = Psi.reshape(2, 1, rank)
    TN[dim-1] = Psi
    return TN

def Multiplication(TN, bi: str):
    if len(TN.keys()) != len(bi):
        print('Need new string')
        return
    else:
        return np.linalg.multi_dot([x[int(bi[i])] for i,x in enumerate(TN.values())])
>>>>>>> e0afeeb7
    
dim = 4
initial_state = np.array([1,0,0,1,1,0,0,1,1,0,0,1,1,0,0,1])
TN = TensorNetwork(initial_state, dim)
TN.Make_TN()
TN.Multiplication(TN, '1111')<|MERGE_RESOLUTION|>--- conflicted
+++ resolved
@@ -34,7 +34,7 @@
             Psi[1,i] = self.state[mdim//2+i]
         return Psi
     
-<<<<<<< HEAD
+
     def Make_TN(self):
         '''
         Makes TN for each site, getting A-sigma matrices at each site with left 
@@ -64,32 +64,6 @@
             return
         else:
             return np.linalg.multi_dot([x[int(bi[i])] for i,x in enumerate(TN.values())])
-=======
-    TN = {}
-    prank = 1
-    for i in range(dim-1):
-        u, s, vh = np.linalg.svd(Psi, full_matrices=True)
-        s = np.around(s, decimals = 10)
-        s = s[0:len(np.nonzero(s)[0])]
-        rank = len(s)
-        u = u[:, :rank]
-        u = u.reshape((2,prank,rank))
-        TN[i] = u
-        vh = vh[:rank,:]
-        Psi = np.reshape(np.matmul(np.diag(s), vh), (rank*2, 2**(dim-2-i)))
-        print(Psi)
-        prank = rank
-    Psi = Psi.reshape(2, 1, rank)
-    TN[dim-1] = Psi
-    return TN
-
-def Multiplication(TN, bi: str):
-    if len(TN.keys()) != len(bi):
-        print('Need new string')
-        return
-    else:
-        return np.linalg.multi_dot([x[int(bi[i])] for i,x in enumerate(TN.values())])
->>>>>>> e0afeeb7
     
 dim = 4
 initial_state = np.array([1,0,0,1,1,0,0,1,1,0,0,1,1,0,0,1])
